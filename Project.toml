--- conflicted
+++ resolved
@@ -19,17 +19,14 @@
 SpecialFunctions = "276daf66-3868-5448-9aa4-cd146d93841b"
 
 [compat]
-<<<<<<< HEAD
+ArgParse = "1.1"
 BlackBoxOptim = "0.5"
-=======
-ArgParse = "1.1"
 DataFrames = "0.21"
 LaTeXStrings = "1.1"
 Optim = "0.21"
 Parameters = "0.12"
 PhysicalConstants = "0.2"
 PyPlot = "2.9"
->>>>>>> 32589abe
 julia = "1"
 
 [extras]
