using Test, VIDA
include("common.jl")

@testset "MovieRead" begin
    times = collect(1.0:0.1:2.0)
    phi = times * π
    frames = map(phi) do p
        f = SlashedGaussianRing(r0, σ, s, p, 0.0, 0.0)
        return intensitymap(f, imagepixels(120.0, 120.0, 64, 64))
    end
    mov = join_frames(times, frames)
    VIDAMovie(times, frames)
    @test times == get_times(mov)
    show(mov)
    println(mov)
    #Test the save and read hdf5
    save_hdf5("test.hdf5", mov)
    mov_read = load_hdf5("test.hdf5")
    @test mov_read.frames ≈ mov.frames
    # Kill the temp file
    rm("test.hdf5")

    #Get an image and make sure everything matches
    img = get_image(mov_read, times[1])
    images = get_frames(mov)
    #@inferred get_frames(mov)
    @inferred getindex(frames, 1)
<<<<<<< HEAD
    @test frames[1] == images[Ti=1]
    @test img == images[Ti=1]
=======
    # @test typeof(images[T=1]) === typeof(frames[1])
    @test frames[1] == images[T = 1]
    @test img == images[T = 1]
>>>>>>> a9fe1c35

    flux(mov, 10.0)

    #Now lets blur the movie
    bmov = VIDA.blur(mov, 10.0)

    regrid(mov, imagepixels(100.0, 100.0, 32, 32))

end

@testset "Polarized MovieRead" begin
    times = collect(1.0:0.1:2.0)
    phi = times * π
    frames = map(phi) do p
        f = SlashedGaussianRing(r0, σ, s, p, 0.0, 0.0)
        fp = PolarizedModel(f, 0.1 * f, 0.05 * f, 0.01 * f)
        return intensitymap(fp, imagepixels(120.0, 120.0, 64, 64))
    end
    mov = join_frames(times, frames)
    VIDAMovie(times, frames)
    @test times == get_times(mov)
    show(mov)
    println(mov)
    #Test the save and read hdf5
    save_hdf5("test.hdf5", mov)
    mov_read = load_hdf5("test.hdf5"; polarization = true)
    @test mov_read.frames ≈ mov.frames
    # Kill the temp file
    rm("test.hdf5")

    #Get an image and make sure everything matches
    img = get_image(mov_read, times[1])
    images = get_frames(mov)
    #@inferred get_frames(mov)
    @inferred getindex(frames, 1)
<<<<<<< HEAD
    @test frames[1] == images[Ti=1]
    @test img == images[Ti=1]
=======
    # @test typeof(images[T=1]) === typeof(frames[1])
    @test frames[1] == images[T = 1]
    @test img == images[T = 1]
>>>>>>> a9fe1c35

    flux(mov, 10.0)

    #Now lets blur the movie
    bmov = VIDA.blur(mov, 10.0)

    regrid(mov, imagepixels(100.0, 100.0, 32, 32))

end<|MERGE_RESOLUTION|>--- conflicted
+++ resolved
@@ -25,14 +25,8 @@
     images = get_frames(mov)
     #@inferred get_frames(mov)
     @inferred getindex(frames, 1)
-<<<<<<< HEAD
-    @test frames[1] == images[Ti=1]
-    @test img == images[Ti=1]
-=======
-    # @test typeof(images[T=1]) === typeof(frames[1])
-    @test frames[1] == images[T = 1]
-    @test img == images[T = 1]
->>>>>>> a9fe1c35
+    @test frames[1] == images[Ti = 1]
+    @test img == images[Ti = 1]
 
     flux(mov, 10.0)
 
@@ -68,14 +62,8 @@
     images = get_frames(mov)
     #@inferred get_frames(mov)
     @inferred getindex(frames, 1)
-<<<<<<< HEAD
-    @test frames[1] == images[Ti=1]
-    @test img == images[Ti=1]
-=======
-    # @test typeof(images[T=1]) === typeof(frames[1])
-    @test frames[1] == images[T = 1]
-    @test img == images[T = 1]
->>>>>>> a9fe1c35
+    @test frames[1] == images[Ti = 1]
+    @test img == images[Ti = 1]
 
     flux(mov, 10.0)
 
